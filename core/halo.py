--- conflicted
+++ resolved
@@ -3,13 +3,8 @@
 
 import halo_free_decay_modes as free
 import numpy as N
-<<<<<<< HEAD
-from core.rotation_curve import simple_V, simple_alpha
+from rotation_curve import simple_V, simple_alpha
 import scipy.integrate as integrate
-=======
-from rotation_curve import simple_V, simple_alpha
-
->>>>>>> 3896f751
 pi = N.pi
 cos = N.cos
 sin = N.sin
@@ -104,15 +99,10 @@
 
 def Galerkin_expansion_coefficients(r, alpha, V, p,
                                     symmetric=False,
-<<<<<<< HEAD
                                     dr = None,
                                     dtheta = None,
                                     dphi = None,
-                                    dynamo_type='alpha-omega', 
-=======
-                                    dV_s = None,
                                     dynamo_type='alpha-omega',
->>>>>>> 3896f751
                                     n_free_decay_modes=4):
     """ Calculates the Galerkin expansion coefficients.
 
@@ -174,7 +164,6 @@
         WBj[i] = perturbation_operator(r, Bi[i], alpha, V, p,
                                        dynamo_type=dynamo_type)
 
-<<<<<<< HEAD
     Wij = N.zeros((n_free_decay_modes,n_free_decay_modes))
     for i in range(n_free_decay_modes):
         for j in range(n_free_decay_modes):
@@ -189,19 +178,6 @@
             integrand = integrate.simps(integrand, dx=dtheta)
             # Integrates over r
             Wij[i,j] += integrate.simps(integrand, dx=dr)
-=======
-    # Computes volume elements (associated with each grid point)
-    # Assumes a uniform spherical grid
-    dV = radius**2. * sin(theta) * dV_s
-
-    # Computes the Wij elements.
-    #   indices lmn label the grid positions
-    #   indices k label difference components
-    #   indices i/j label free decay modes
-    # W_{ij} = \sum_{l}\sum_{m}\sum_{n} \sum_{k} B_{iklmn} WB_{jklmn} dVlmn
-
-    Wij = N.einsum('iklmn,jklmn,lmn', Bi, WBj, dV)
->>>>>>> 3896f751
 
     # Overwrites the diagonal with its correct values
     for i in range(n_free_decay_modes):
@@ -210,11 +186,6 @@
     # Solves the eigenvector problem and returns the result
     return N.linalg.eig(Wij)
 
-<<<<<<< HEAD
-
-    
-=======
->>>>>>> 3896f751
 def get_B_halo(r, p, return_growth_rate=False, no_spherical=True):
     """ Computes the magnetic field associated with a galaxy halo. Will choose
         the fastest growing solution compatible with the input parameters.
